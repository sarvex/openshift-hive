module github.com/openshift/hive/apis

go 1.15

require (
	github.com/openshift/api v0.0.0-20210216211028-bb81baaf35cd
	gopkg.in/yaml.v2 v2.3.0 // indirect
	k8s.io/api v0.20.0
	k8s.io/apimachinery v0.20.0
<<<<<<< HEAD
	sigs.k8s.io/controller-runtime v0.7.0
=======
>>>>>>> 7ce8ff44
)<|MERGE_RESOLUTION|>--- conflicted
+++ resolved
@@ -7,8 +7,4 @@
 	gopkg.in/yaml.v2 v2.3.0 // indirect
 	k8s.io/api v0.20.0
 	k8s.io/apimachinery v0.20.0
-<<<<<<< HEAD
-	sigs.k8s.io/controller-runtime v0.7.0
-=======
->>>>>>> 7ce8ff44
 )